// Copyright 2019-2023 Tauri Programme within The Commons Conservancy
// SPDX-License-Identifier: Apache-2.0
// SPDX-License-Identifier: MIT

import { defineConfig } from 'vite'
import Unocss from 'unocss/vite'
import { svelte } from '@sveltejs/vite-plugin-svelte'
import { internalIpV4Sync } from 'internal-ip'

const mobile = !!/android|ios/.exec(process.env.TAURI_ENV_PLATFORM)

// https://vitejs.dev/config/
<<<<<<< HEAD
export default defineConfig(async ({ command, mode }) => {
  const host =
    process.env.TAURI_ENV_PLATFORM === 'android' ||
    process.env.TAURI_ENV_PLATFORM === 'ios'
      ? await internalIpV4()
      : 'localhost'
  return {
    plugins: [Unocss(), svelte()],
    build: {
      rollupOptions: {
        output: {
          entryFileNames: `assets/[name].js`,
          chunkFileNames: `assets/[name].js`,
          assetFileNames: `assets/[name].[ext]`
        }
      }
    },
    clearScreen: false,
    server: {
      host: '0.0.0.0',
      port: 1520,
      strictPort: true,
      hmr: {
        protocol: 'ws',
        host,
        port: 1521
      },
      fs: {
        allow: ['.', '../../tooling/api/dist']
=======
export default defineConfig({
  plugins: [Unocss(), svelte()],
  build: {
    rollupOptions: {
      output: {
        entryFileNames: `assets/[name].js`,
        chunkFileNames: `assets/[name].js`,
        assetFileNames: `assets/[name].[ext]`
>>>>>>> e9aa7276
      }
    }
  },
  server: {
    host: mobile ? '0.0.0.0' : false,
    port: 5173,
    strictPort: true,
    hmr: mobile
      ? {
          protocol: 'ws',
          host: internalIpV4Sync(),
          port: 5183
        }
      : undefined,
    fs: {
      allow: ['.', '../../tooling/api/dist']
    }
  }
})<|MERGE_RESOLUTION|>--- conflicted
+++ resolved
@@ -10,37 +10,6 @@
 const mobile = !!/android|ios/.exec(process.env.TAURI_ENV_PLATFORM)
 
 // https://vitejs.dev/config/
-<<<<<<< HEAD
-export default defineConfig(async ({ command, mode }) => {
-  const host =
-    process.env.TAURI_ENV_PLATFORM === 'android' ||
-    process.env.TAURI_ENV_PLATFORM === 'ios'
-      ? await internalIpV4()
-      : 'localhost'
-  return {
-    plugins: [Unocss(), svelte()],
-    build: {
-      rollupOptions: {
-        output: {
-          entryFileNames: `assets/[name].js`,
-          chunkFileNames: `assets/[name].js`,
-          assetFileNames: `assets/[name].[ext]`
-        }
-      }
-    },
-    clearScreen: false,
-    server: {
-      host: '0.0.0.0',
-      port: 1520,
-      strictPort: true,
-      hmr: {
-        protocol: 'ws',
-        host,
-        port: 1521
-      },
-      fs: {
-        allow: ['.', '../../tooling/api/dist']
-=======
 export default defineConfig({
   plugins: [Unocss(), svelte()],
   build: {
@@ -49,7 +18,6 @@
         entryFileNames: `assets/[name].js`,
         chunkFileNames: `assets/[name].js`,
         assetFileNames: `assets/[name].[ext]`
->>>>>>> e9aa7276
       }
     }
   },
