--- conflicted
+++ resolved
@@ -236,15 +236,13 @@
   /// A handler to decide if incoming url is allowed to navigate.
   pub navigation_handler: Option<Box<dyn Fn(Url) -> bool + Send>>,
 
-<<<<<<< HEAD
+  /// The current webview URL.
+  pub current_url: Arc<Mutex<Url>>,
+
   #[cfg(target_os = "android")]
   #[allow(clippy::type_complexity)]
   pub on_webview_created:
     Option<Box<dyn Fn(CreationContext<'_>) -> Result<(), jni::errors::Error> + Send>>,
-=======
-  /// The current webview URL.
-  pub current_url: Arc<Mutex<Url>>,
->>>>>>> 422b4817
 }
 
 pub fn is_label_valid(label: &str) -> bool {
@@ -284,12 +282,9 @@
         menu_ids: Arc::new(Mutex::new(menu_ids)),
         js_event_listeners: Default::default(),
         navigation_handler: Default::default(),
-<<<<<<< HEAD
+        current_url: Arc::new(Mutex::new("tauri://localhost".parse().unwrap())),
         #[cfg(target_os = "android")]
         on_webview_created: None,
-=======
-        current_url: Arc::new(Mutex::new("tauri://localhost".parse().unwrap())),
->>>>>>> 422b4817
       })
     }
   }
@@ -319,12 +314,9 @@
         menu_ids: Arc::new(Mutex::new(menu_ids)),
         js_event_listeners: Default::default(),
         navigation_handler: Default::default(),
-<<<<<<< HEAD
+        current_url: Arc::new(Mutex::new("tauri://localhost".parse().unwrap())),
         #[cfg(target_os = "android")]
         on_webview_created: None,
-=======
-        current_url: Arc::new(Mutex::new("tauri://localhost".parse().unwrap())),
->>>>>>> 422b4817
       })
     }
   }
